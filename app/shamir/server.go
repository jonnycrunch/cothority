--- conflicted
+++ resolved
@@ -34,17 +34,6 @@
 	// indexPeer == 0 <==> peer is root
 	p := NewPeer(indexPeer, flags.Hostname, s, info, indexPeer == 0)
 
-<<<<<<< HEAD
-=======
-	// monitor connect
-	if app.RunFlags.Logger == "" {
-		monitor.EnableMeasure(false)
-	} else {
-		if err := monitor.ConnectSink(app.RunFlags.Logger); err != nil {
-			dbg.Fatal(p.String(), "could not connect to monitor:", err)
-		}
-	}
->>>>>>> 40ffd6af
 	// make it listen
 	setup := monitor.NewMeasure("setup")
 	dbg.Lvl3("Peer", flags.Hostname, "is now listening for incoming connections")
