--- conflicted
+++ resolved
@@ -73,14 +73,13 @@
 	c.host.statusReporterStruct.RegisterStatusReporter(name, s)
 }
 
-<<<<<<< HEAD
 // RegisterProcessor overrides the RegisterProcessor methods of the dispatcher.
 // It delegates the dispatching to the serviceManager.
 func (c *Context) RegisterProcessor(p Processor, msgType network.MessageTypeID) {
 	c.manager.RegisterProcessor(p, msgType)
-=======
+}
+
 // String returns the host it's running on
 func (c *Context) String() string {
 	return c.host.ServerIdentity.String()
->>>>>>> 8af5bce4
 }