--- conflicted
+++ resolved
@@ -67,46 +67,6 @@
  * API messages
  */
 
-<<<<<<< HEAD
-=======
-// CreateIdentity will register a new SkipChain and add it to our list of
-// managed identities.
-func (s *Service) CreateIdentity(ai *CreateIdentity) (network.Message, onet.ClientError) {
-	log.Lvlf3("%s Creating new identity with config %+v", s, ai.Config)
-	ids := &Storage{
-		Latest: ai.Config,
-	}
-	log.Lvl3("Creating Root-skipchain")
-	var cerr onet.ClientError
-	ids.Root, cerr = s.skipchain.CreateRoster(ai.Roster, 2, 10,
-		skipchain.VerifyNone, nil)
-	if cerr != nil {
-		return nil, cerr
-	}
-	log.Lvl3("Creating Data-skipchain")
-	ids.Root, ids.Data, cerr = s.skipchain.CreateData(ids.Root, 2, 10,
-		skipchain.VerifyNone, ai.Config)
-	if cerr != nil {
-		return nil, cerr
-	}
-
-	roster := ids.Root.Roster
-	replies, err := s.propagateIdentity(roster, &PropagateIdentity{ids}, propagateTimeout)
-	if err != nil {
-		return nil, onet.NewClientErrorCode(ErrorOnet, err.Error())
-	}
-	if replies != len(roster.List) {
-		log.Warn("Did only get", replies, "out of", len(roster.List))
-	}
-	log.Lvlf2("New chain is\n%x", []byte(ids.Data.Hash))
-
-	return &CreateIdentityReply{
-		Root: ids.Root,
-		Data: ids.Data,
-	}, nil
-}
-
->>>>>>> ef85a8fe
 // ConfigUpdate returns a new configuration update
 func (s *Service) ConfigUpdate(cu *ConfigUpdate) (network.Message, onet.ClientError) {
 	sid := s.getIdentityStorage(cu.ID)
