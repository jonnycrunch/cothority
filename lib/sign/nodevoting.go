package sign

import (
	"time"

	"github.com/dedis/cothority/lib/dbg"
	"golang.org/x/net/context"
)

/*
DOESN'T WORK - needs to be implemented in a RoundVote
*/
// HERE: after we change to the new view, we could send our parent
// a notification that we are ready to use the new view

// Constants we expect might be used by other packages
var ROUND_TIME time.Duration = 1 * time.Second
var HEARTBEAT = ROUND_TIME + ROUND_TIME/2
var GOSSIP_TIME time.Duration = 3 * ROUND_TIME

func (sn *Node) ApplyVote(v *Vote) {
	/*atomic.StoreInt64(&sn.LastAppliedVote, int64(v.Index))*/
	//[>lav := atomic.LoadInt64(&sn.LastAppliedVote)<]
	//[>lsv := atomic.LoadInt64(&sn.LastSeenVote)<]
	////atomic.StoreInt64(&sn.LastSeenVote, maxint64(lav, lsv))

	//switch v.Type {
	//case ViewChangeVT:
	//sn.ChangeView(v.Vcv)
	//case AddVT:
	//sn.AddAction(v.Av.View, v)
	//case RemoveVT:
	//sn.AddAction(v.Rv.View, v)
	//case ShutdownVT:
	//sn.Close()
	//default:
	//dbg.Error("applyvote: unkown vote type")
	/*}*/
}

func (sn *Node) AddAction(view int, v *Vote) {
	sn.Actions[view] = append(sn.Actions[view], v)
}

func (sn *Node) ApplyAction(view int, v *Vote) {
	dbg.Lvl4(sn.Name(), "APPLYING ACTION")
	/*switch v.Type {*/
	//case AddVT:
	//sn.AddPeerToHostlist(view, v.Av.Name)
	//if sn.Name() == v.Av.Parent {
	//sn.AddChildren(view, v.Av.Name)
	//}
	//case RemoveVT:
	//// removes node from Hostlist, and from children list
	//sn.RemovePeer(view, v.Rv.Name)
	//// not closing TCP connection on remove because if view
	//// does not go through, connection essential to old/ current view closed
	//default:
	//dbg.Error("applyvote: unkown action type")
	/*}*/
}

// XXX Voting system broken anyway since long
func (sn *Node) NotifyOfAction(view int, v *Vote) {
	dbg.Lvl4(sn.Name(), "Notifying node to be added/removed of action")
<<<<<<< HEAD
	/*gcm := &SigningMessage{*/
	//Suite:        sn.Suite().String(),
	//Type:         GroupChanged,
	//From:         sn.Name(),
	//ViewNbr:      view,
	//LastSeenVote: int(sn.LastSeenVote),
	//Gcm: &GroupChangedMessage{
	//V:        v,
	//HostList: sn.HostListOn(view)}}

	//switch v.Type {
	//case AddVT:
	//if sn.Name() == v.Av.Parent {
	//sn.PutTo(context.TODO(), v.Av.Name, gcm)
	//}
	//case RemoveVT:
	//if sn.Name() == v.Rv.Parent {
	//sn.PutTo(context.TODO(), v.Rv.Name, gcm)
	//}
	//default:
	//dbg.Error("notifyofaction: unkown action type")
	/*}*/
=======
	gcm := &SigningMessage{
		Suite:   sn.Suite().String(),
		Type:    GroupChanged,
		From:    sn.Name(),
		ViewNbr: view,
		//LastSeenVote: int(sn.LastSeenVote),
		Gcm: &GroupChangedMessage{
			V:        v,
			HostList: sn.HostListOn(view)}}

	switch v.Type {
	case AddVT:
		if sn.Name() == v.Av.Parent {
			sn.PutTo(context.TODO(), v.Av.Name, gcm)
		}
	case RemoveVT:
		if sn.Name() == v.Rv.Parent {
			sn.PutTo(context.TODO(), v.Rv.Name, gcm)
		}
	default:
		dbg.Error("notifyofaction: unkown action type")
	}
>>>>>>> e4a6eb04
}

// XXX voting system broken anyway
func (sn *Node) AddSelf(parent string) error {
	/*dbg.Lvl4("AddSelf: connecting to:", parent)*/
	//err := sn.ConnectTo(parent)
	//if err != nil {
	//return err
	//}

	//dbg.Lvl4("AddSelf: putting group change message to:", parent)
	//return sn.PutTo(
	//context.TODO(),
	//parent,
	//&SigningMessage{
	//Suite:   sn.Suite().String(),
	//Type:    GroupChange,
	//ViewNbr: -1,
	//Vrm: &VoteRequestMessage{
	//Vote: &Vote{
	//Type: AddVT,
	//Av: &AddVote{
	//Name:   sn.Name(),
	/*Parent: parent}}}})*/
	return nil
}

// XXX broken system
func (sn *Node) RemoveSelf() error {
	return nil
	/*return sn.PutUp(*/
	//context.TODO(),
	//int(sn.ViewNo),
	//&SigningMessage{
	//Suite:   sn.Suite().String(),
	//Type:    GroupChange,
	//ViewNbr: -1,
	//Vrm: &VoteRequestMessage{
	//Vote: &Vote{
	//Type: RemoveVT,
	//Rv: &RemoveVote{
	//Name:   sn.Name(),
	/*Parent: sn.Parent(sn.ViewNo)}}}})*/
}

func (sn *Node) CatchUp(vi int, from string) {
	dbg.Lvl4(sn.Name(), "attempting to catch up vote", vi)
	ctx := context.TODO()
	sn.PutTo(ctx, from, &CatchUpRequest{
		SigningMessage: &SigningMessage{
			From: sn.Name(),
		},
		Index: vi})
}

func (sn *Node) StartGossip() {
	go func() {
		t := time.Tick(GOSSIP_TIME)
		for {
			select {
			case <-t:
				sn.viewmu.Lock()
				c := sn.PeerList(sn.ViewNo)
				peers := c.Peers
				sn.viewmu.Unlock()
				if len(peers) == 0 {
					dbg.Error(sn.Name(), "StartGossip: none in hostlist for view:", sn.ViewNo, len(peers))
					continue
				}
				sn.randmu.Lock()
				from := peers[sn.Rand.Int()%len(peers)]
				sn.randmu.Unlock()
				dbg.Lvl4("Gossiping with:", from)
<<<<<<< HEAD
				sn.CatchUp(int(atomic.LoadInt64(&sn.LastAppliedVote)+1), from.Name)
=======
				// we dont use voting anyway
				// sn.CatchUp(int(atomic.LoadInt64(&sn.LastAppliedVote)+1), from)
>>>>>>> e4a6eb04
			case <-sn.closed:
				dbg.Lvl3("stopping gossip: closed")
				return
			}
		}
	}()
}<|MERGE_RESOLUTION|>--- conflicted
+++ resolved
@@ -63,7 +63,6 @@
 // XXX Voting system broken anyway since long
 func (sn *Node) NotifyOfAction(view int, v *Vote) {
 	dbg.Lvl4(sn.Name(), "Notifying node to be added/removed of action")
-<<<<<<< HEAD
 	/*gcm := &SigningMessage{*/
 	//Suite:        sn.Suite().String(),
 	//Type:         GroupChanged,
@@ -86,30 +85,7 @@
 	//default:
 	//dbg.Error("notifyofaction: unkown action type")
 	/*}*/
-=======
-	gcm := &SigningMessage{
-		Suite:   sn.Suite().String(),
-		Type:    GroupChanged,
-		From:    sn.Name(),
-		ViewNbr: view,
-		//LastSeenVote: int(sn.LastSeenVote),
-		Gcm: &GroupChangedMessage{
-			V:        v,
-			HostList: sn.HostListOn(view)}}
 
-	switch v.Type {
-	case AddVT:
-		if sn.Name() == v.Av.Parent {
-			sn.PutTo(context.TODO(), v.Av.Name, gcm)
-		}
-	case RemoveVT:
-		if sn.Name() == v.Rv.Parent {
-			sn.PutTo(context.TODO(), v.Rv.Name, gcm)
-		}
-	default:
-		dbg.Error("notifyofaction: unkown action type")
-	}
->>>>>>> e4a6eb04
 }
 
 // XXX voting system broken anyway
@@ -183,12 +159,8 @@
 				from := peers[sn.Rand.Int()%len(peers)]
 				sn.randmu.Unlock()
 				dbg.Lvl4("Gossiping with:", from)
-<<<<<<< HEAD
-				sn.CatchUp(int(atomic.LoadInt64(&sn.LastAppliedVote)+1), from.Name)
-=======
 				// we dont use voting anyway
 				// sn.CatchUp(int(atomic.LoadInt64(&sn.LastAppliedVote)+1), from)
->>>>>>> e4a6eb04
 			case <-sn.closed:
 				dbg.Lvl3("stopping gossip: closed")
 				return
