--- conflicted
+++ resolved
@@ -43,7 +43,7 @@
 }
 
 // Open will create a new connection between this host
-// and the remote host named "name". This is a TcpConn.
+// and the remote host named "name". This is a TCPConn.
 // If anything went wrong, Conn will be nil.
 func (t *TCPHost) Open(name string) (Conn, error) {
 	c, err := t.openTCPConn(name)
@@ -130,7 +130,7 @@
 	return size
 }
 
-// OpenTcpConn is private method that opens a TcpConn to the given name
+// OpenTCPConn is private method that opens a TCPConn to the given name
 func (t *TCPHost) openTCPConn(name string) (*TCPConn, error) {
 	var err error
 	var conn net.Conn
@@ -156,9 +156,9 @@
 	return &c, err
 }
 
-// listen is the private function that takes a function that takes a TcpConn.
-// That way we can control what to do of the TcpConn before returning it to the
-// function given by the user. Used by SecureTcpHost
+// listen is the private function that takes a function that takes a TCPConn.
+// That way we can control what to do of the TCPConn before returning it to the
+// function given by the user. Used by SecureTCPHost
 func (t *TCPHost) listen(addr string, fn func(*TCPConn)) error {
 	t.listeningLock.Lock()
 	t.listening = true
@@ -199,27 +199,19 @@
 	}
 }
 
-<<<<<<< HEAD
-// NewSecureTcpHost returns a Secure Tcp Host
-func NewSecureTcpHost(private abstract.Secret, e *Entity) *SecureTcpHost {
+// NewSecureTCPHost returns a Secure Tcp Host
+// If the entity is nil, it will not verify the identity of the
+// remote host
+func NewSecureTCPHost(private abstract.Secret, e *Entity) *SecureTCPHost {
 	addr := ""
 	if e != nil {
 		addr = e.First()
 	}
-	return &SecureTcpHost{
-		private:        private,
-		entity:         e,
-		TcpHost:        NewTcpHost(),
-		workingAddress: addr,
-=======
-// NewSecureTCPHost returns a Secure Tcp Host
-func NewSecureTCPHost(private abstract.Secret, e *Entity) *SecureTCPHost {
 	return &SecureTCPHost{
 		private:        private,
 		entity:         e,
 		TCPHost:        NewTCPHost(),
-		workingAddress: e.First(),
->>>>>>> 53483131
+		workingAddress: addr,
 	}
 }
 
@@ -459,7 +451,7 @@
 }
 
 // Rx returns the number of bytes read by this connection
-// Needed so TcpConn implements the CounterIO interface from lib/monitor
+// Needed so TCPConn implements the CounterIO interface from lib/monitor
 func (c *TCPConn) Rx() uint64 {
 	c.bRxLock.Lock()
 	defer c.bRxLock.Unlock()
@@ -474,7 +466,7 @@
 }
 
 // Tx returns the number of bytes written by this connection
-// Needed so TcpConn implements the CounterIO interface from lib/monitor
+// Needed so TCPConn implements the CounterIO interface from lib/monitor
 func (c *TCPConn) Tx() uint64 {
 	c.bTxLock.Lock()
 	defer c.bTxLock.Unlock()
@@ -503,23 +495,15 @@
 
 // exchangeEntity is made to exchange the Entity between the two parties.
 // when a connection request is made during listening
-<<<<<<< HEAD
-func (sc *SecureTcpConn) exchangeEntity() error {
-	ourEnt := sc.SecureTcpHost.entity
+func (sc *SecureTCPConn) exchangeEntity() error {
+	ourEnt := sc.SecureTCPHost.entity
 	if ourEnt == nil {
 		ourEnt = NewEntity(config.NewKeyPair(Suite).Public, "")
 	}
 	// Send our Entity to the remote endpoint
-	dbg.Lvl4("Sending our identity", ourEnt.Id, "to",
-		sc.TcpConn.conn.RemoteAddr().String())
-	if err := sc.TcpConn.Send(context.TODO(), ourEnt); err != nil {
-=======
-func (sc *SecureTCPConn) exchangeEntity() error {
-	// Send our Entity to the remote endpoint
-	dbg.Lvl4("Sending our identity", sc.SecureTCPHost.entity.ID, "to",
+	dbg.Lvl4("Sending our identity", ourEnt.ID, "to",
 		sc.TCPConn.conn.RemoteAddr().String())
-	if err := sc.TCPConn.Send(context.TODO(), sc.SecureTCPHost.entity); err != nil {
->>>>>>> 53483131
+	if err := sc.TCPConn.Send(context.TODO(), ourEnt); err != nil {
 		return fmt.Errorf("Error while sending indentity during negotiation:%s", err)
 	}
 	// Receive the other Entity
@@ -534,11 +518,7 @@
 
 	// Set the Entity for this connection
 	e := nm.Msg.(Entity)
-<<<<<<< HEAD
-	dbg.Lvl4(ourEnt.Id, "Received identity", e.Id)
-=======
-	dbg.Lvl4(sc.SecureTCPHost.entity.ID, "Received identity", e.ID)
->>>>>>> 53483131
+	dbg.Lvl4(ourEnt.ID, "Received identity", e.ID)
 
 	sc.entity = &e
 	dbg.Lvl4("Identity exchange complete")
@@ -551,18 +531,13 @@
 	if err := sc.exchangeEntity(); err != nil {
 		return err
 	}
-	if sc.SecureTcpHost.entity == nil {
+	if sc.SecureTCPHost.entity == nil {
 		return nil
 	}
 	// verify the Entity if its the same we are supposed to connect
-<<<<<<< HEAD
-	if sc.Entity().Id != e.Id {
-		dbg.Lvl3("Wanted to connect to", e, e.Id, "but got", sc.Entity(), sc.Entity().Id)
-		dbg.Lvl3(e.Public, sc.Entity().Public)
-=======
 	if sc.Entity().ID != e.ID {
 		dbg.Lvl3("Wanted to connect to", e, e.ID, "but got", sc.Entity(), sc.Entity().ID)
->>>>>>> 53483131
+		dbg.Lvl3(e.Public, sc.Entity().Public)
 		dbg.Lvl4("IDs not the same", dbg.Stack())
 		return errors.New("Warning: Entity received during negotiation is wrong.")
 	}
