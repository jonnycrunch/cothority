--- conflicted
+++ resolved
@@ -78,7 +78,6 @@
 
 // Digest appends the digits of sciper to master genesis skipblock ID
 func (t *Transaction) Digest(s *skipchain.Service, genesis skipchain.SkipBlockID) []byte {
-<<<<<<< HEAD
 	var message []byte
 	switch {
 	case t.Master != nil:
@@ -86,22 +85,11 @@
 	case t.Election != nil:
 		message = t.Election.Master
 	default:
-		election, _ := GetElection(s, genesis)
+		election, _ := GetElection(s, genesis, false, t.User)
 		if election == nil {
 			return nil
 		}
 		message = election.Master
-=======
-	var election *Election
-	if t.Election != nil {
-		election = t.Election
-	} else {
-		election, _ = GetElection(s, genesis, false, t.User)
-	}
-	// Master or Link transaction
-	if election == nil {
-		return nil
->>>>>>> 1ab8cd74
 	}
 	for _, c := range strconv.Itoa(int(t.User)) {
 		d, _ := strconv.Atoi(string(c))
