package platform

import (
	"fmt"
	"github.com/dedis/cothority/lib/app"
	"github.com/dedis/cothority/lib/cliutils"
	dbg "github.com/dedis/cothority/lib/debug_lvl"
	"github.com/dedis/cothority/lib/graphs"
	"io/ioutil"
	"os"
	"os/exec"
	"path/filepath"
	"reflect"
	"runtime"
	"strconv"
	"time"
	"sync"
)

// Localhost is responsible for launching the app with the specified number of nodes
// directly on your machine, for local testing.

var defaultConfigName = "localhost.toml"

// Localhost is the platform for launching thee apps locally
type Localhost struct {

	// Address of the logger (can be local or not)
<<<<<<< HEAD
	Logger string

	// App to run [shamir,coll_sign..]
	App    string
	AppDir string // where the app is located

	// Where is the Localhost package located
	LocalDir string
	// Where to build the executables +
	// where to read the config file
	// it will be assembled like LocalDir/RunDir
	RunDir string

	// Debug level 1 - 5
	Debug int

	// ////////////////////////////
	// Number of processes to launch
	// ////////////////////////////
	Machines int
	// hosts used with the applications
	// example: localhost:2000, ...:2010 , ...
	Hosts []string

	// Signal that the process is finished
	channelDone chan string
	// Whether we started a simulation
	running bool
=======
	Logger      string

	// App to run [shamir,coll_sign..]
	App         string
	// where the app is located
	AppDir      string

	// Where is the Localhost package located
	LocalDir    string
	// Where to build the executables +
	// where to read the config file
	// it will be assembled like LocalDir/RunDir
	RunDir      string

	// Debug level 1 - 5
	Debug       int

	// Number of machines - so we can use the same
	// configuration-files
	Machines    int
	// This gives the number of hosts per node (machine)
	Hpn         int
	// hosts used with the applications
	// example: localhost:2000, ...:2010 , ...
	Hosts       []string

	// Whether we started a simulation
	running     bool
	// WaitGroup for running processes
	wg_run      sync.WaitGroup
>>>>>>> cc1974b6
}

// Configure various
func (d *Localhost) Configure() {
	pwd, _ := os.Getwd()
	d.AppDir = pwd + "/../app"
	d.RunDir = pwd + "/platform/localhost"
	d.LocalDir = pwd
	d.Debug = dbg.DebugVisible
	d.running = false
	if d.App == "" {
		dbg.Fatal("No app defined in simulation")
	}
	dbg.Lvl3(fmt.Sprintf("Localhost dirs : AppDir %s, RunDir %s", d.AppDir, d.RunDir))
	dbg.Lvl3("Localhost configured ...")
}

// Will build the application
func (d *Localhost) Build(build string) error {
	src, _ := filepath.Rel(d.LocalDir, d.AppDir+"/"+d.App)
	dst := d.RunDir + "/" + d.App
	start := time.Now()
	// build for the local machine
	res, err := cliutils.Build(src, dst, runtime.GOARCH, runtime.GOOS)
	if err != nil {
		dbg.Fatal("Error while building for localhost (src ", src, ", dst ", dst, " : ", res)
	}
	dbg.Lvl3("Localhost : Build src", src, ", dst", dst)
	dbg.Lvl3("Localhost : Results of localhost build :", res)
	dbg.Lvl1("Localhost : build finished in", time.Since(start))
	return err
}

func (d *Localhost) Cleanup() error {
	ex := d.RunDir + "/" + d.App
	err := exec.Command("pkill", "-f", ex).Run()
	if err != nil {
		dbg.Lvl3("Error stopping localhost", err)
	}

	// Wait for eventual connections to clean up
	time.Sleep(time.Second)
	return nil
}

func (d *Localhost) Deploy(rc RunConfig) error {
	dbg.Lvl1("Localhost : Writing config-files")

	// Initialize the deter-struct with our current structure (for debug-levels
	// and such), then read in the app-configuration to overwrite eventual
	// 'Machines', 'Hpn', 'Loggers' or other fields
	appConfig := d.RunDir + "/app.toml"
	localConfig := d.RunDir + "/" + defaultConfigName
	ioutil.WriteFile(appConfig, rc.Toml(), 0666)
	d.ReadConfig(appConfig)
	d.GenerateHosts()

	app.WriteTomlConfig(d, localConfig)

	// Prepare special configuration preparation for each application - the
	// reading in twice of the configuration file, once for the deterConfig,
	// then for the appConfig, sets the deterConfig as defaults and overwrites
	// everything else with the actual appConfig (which comes from the
	// runconfig-file)
	switch d.App {
	case "sign", "stamp":
		conf := app.ConfigColl{}
		app.ReadTomlConfig(&conf, localConfig)
		app.ReadTomlConfig(&conf, appConfig)
		// Calculates a tree that is used for the timestampers
		// hpn = 1
		conf.Tree = graphs.CreateLocalTree(d.Hosts, conf.Bf)
		conf.Hosts = d.Hosts

		dbg.Lvl2("Depth:", graphs.Depth(conf.Tree))
		dbg.Lvl2("Total hosts:", len(conf.Hosts))
		total := d.Machines * d.Hpn
		if len(conf.Hosts) != total {
			dbg.Fatal("Only calculated", len(conf.Hosts), "out of", total, "hosts - try changing number of",
				"machines or hosts per node")
		}
		d.Hosts = conf.Hosts
		// re-write the new configuration-file
		app.WriteTomlConfig(conf, appConfig)
	case "shamir":
		conf := app.ConfigShamir{}
		app.ReadTomlConfig(&conf, localConfig)
		app.ReadTomlConfig(&conf, appConfig)
		//_, conf.Hosts, _, _ = graphs.TreeFromList(d.Hosts, len(d.Hosts), 1)
		//d.Hosts = conf.Hosts
		dbg.Lvl4("Localhost : graphs.Tree for shamir ", conf.Hosts)
		// re-write the new configuration-file
		app.WriteTomlConfig(conf, appConfig)
	case "randhound":
	}
	//app.WriteTomlConfig(d, defaultConfigName, d.RunDir)
	debug := reflect.ValueOf(d).Elem().FieldByName("Debug")
	if debug.IsValid() {
		dbg.DebugVisible = debug.Interface().(int)
	}
	dbg.Lvl1("Localhost : Done deploying")

	return nil

}

func (d *Localhost) Start() error {
	os.Chdir(d.RunDir)
	dbg.Lvl4("Localhost : chdir into ", d.RunDir)
	ex := d.RunDir + "/" + d.App
	dbg.Lvl4("Localhost: in Start() => hosts ", d.Hosts)
	d.running = true
	dbg.Lvl1("Starting", len(d.Hosts), "applications of", ex)
	for index, host := range d.Hosts {
		args := []string{"-hostname", host, "-mode", "server"}
		cmd := exec.Command(ex, args...)
		cmd.Stdout = os.Stdout
		cmd.Stderr = os.Stderr
		dbg.Lvl3("Localhost : will start host ", host)
		go func(i int, h string) {
			d.wg_run.Add(1)
			err := cmd.Run()
			if err != nil {
				dbg.Lvl3("Error running localhost ", h, " : ", err)
			}
			d.wg_run.Done()
			dbg.Lvl3(index, "on host", host, "done")
		}(index, host)

	}
	return nil
}

// Waits for all processes to finish
func (d *Localhost) Wait() error {
	dbg.Lvl3("Waiting for processes to finish")
	d.wg_run.Wait()
	dbg.Lvl2("Processes finished")
	return nil
}

// Reads in the localhost-config and drops out if there is an error
func (d *Localhost) ReadConfig(name ...string) {
	configName := defaultConfigName
	if len(name) > 0 {
		configName = name[0]
	}
	err := app.ReadTomlConfig(d, configName)
	_, caller, line, _ := runtime.Caller(1)
	who := caller + ":" + strconv.Itoa(line)
	if err != nil {
		dbg.Fatal("Couldn't read config in", who, ":", err)
	}
	dbg.DebugVisible = d.Debug
	dbg.Lvl4("Localhost : read the config, Hosts ", d.Hosts)
}

// GenerateHosts will generate the list of hosts
// with a new port each
func (d *Localhost) GenerateHosts() {
	nrhosts := d.Machines * d.Hpn
	d.Hosts = make([]string, nrhosts)
	port := 2000
	inc := 5
<<<<<<< HEAD
	for i := 0; i < d.Machines; i++ {
		s := "127.0.0.1:" + strconv.Itoa(port+inc*i)
=======
	for i := 0; i < nrhosts; i++ {
		s := "127.0.0.1:" + strconv.Itoa(port + inc * i)
>>>>>>> cc1974b6
		d.Hosts[i] = s
	}
	dbg.Lvl4("Localhost: Generated hosts list ", d.Hosts)
}<|MERGE_RESOLUTION|>--- conflicted
+++ resolved
@@ -13,8 +13,8 @@
 	"reflect"
 	"runtime"
 	"strconv"
+	"sync"
 	"time"
-	"sync"
 )
 
 // Localhost is responsible for launching the app with the specified number of nodes
@@ -26,12 +26,12 @@
 type Localhost struct {
 
 	// Address of the logger (can be local or not)
-<<<<<<< HEAD
 	Logger string
 
 	// App to run [shamir,coll_sign..]
-	App    string
-	AppDir string // where the app is located
+	App string
+	// where the app is located
+	AppDir string
 
 	// Where is the Localhost package located
 	LocalDir string
@@ -43,50 +43,19 @@
 	// Debug level 1 - 5
 	Debug int
 
-	// ////////////////////////////
-	// Number of processes to launch
-	// ////////////////////////////
+	// Number of machines - so we can use the same
+	// configuration-files
 	Machines int
+	// This gives the number of hosts per node (machine)
+	Hpn int
 	// hosts used with the applications
 	// example: localhost:2000, ...:2010 , ...
 	Hosts []string
 
-	// Signal that the process is finished
-	channelDone chan string
 	// Whether we started a simulation
 	running bool
-=======
-	Logger      string
-
-	// App to run [shamir,coll_sign..]
-	App         string
-	// where the app is located
-	AppDir      string
-
-	// Where is the Localhost package located
-	LocalDir    string
-	// Where to build the executables +
-	// where to read the config file
-	// it will be assembled like LocalDir/RunDir
-	RunDir      string
-
-	// Debug level 1 - 5
-	Debug       int
-
-	// Number of machines - so we can use the same
-	// configuration-files
-	Machines    int
-	// This gives the number of hosts per node (machine)
-	Hpn         int
-	// hosts used with the applications
-	// example: localhost:2000, ...:2010 , ...
-	Hosts       []string
-
-	// Whether we started a simulation
-	running     bool
 	// WaitGroup for running processes
-	wg_run      sync.WaitGroup
->>>>>>> cc1974b6
+	wg_run sync.WaitGroup
 }
 
 // Configure various
@@ -251,13 +220,8 @@
 	d.Hosts = make([]string, nrhosts)
 	port := 2000
 	inc := 5
-<<<<<<< HEAD
-	for i := 0; i < d.Machines; i++ {
+	for i := 0; i < nrhosts; i++ {
 		s := "127.0.0.1:" + strconv.Itoa(port+inc*i)
-=======
-	for i := 0; i < nrhosts; i++ {
-		s := "127.0.0.1:" + strconv.Itoa(port + inc * i)
->>>>>>> cc1974b6
 		d.Hosts[i] = s
 	}
 	dbg.Lvl4("Localhost: Generated hosts list ", d.Hosts)
