package randhound

import (
	"fmt"

	"github.com/dedis/cothority/lib/network"
	"github.com/dedis/crypto/abstract"
	"github.com/dedis/crypto/random"
)

// Shard produces a pseudorandom sharding of the network entity list
// based on a seed and a number of requested shards.
func (rh *RandHound) Shard(seed []byte, shards uint32) ([][]*network.Entity, error) {

	if shards == 0 || rh.Group.N < shards {
		return nil, fmt.Errorf("Number of requested shards not supported")
	}

	// Compute a permutation of [0,n-1]
	prng := rh.Suite().Cipher(seed)
	m := make([]uint32, rh.Group.N)
	for i := range m {
		j := int(random.Uint64(prng) % uint64(i+1))
		m[i] = m[j]
		m[j] = uint32(i)
	}

	// Create sharding of the current EntityList according to the above permutation
	el := rh.EntityList().List
	n := int(rh.Group.N / shards)
	sharding := [][]*network.Entity{}
	shard := []*network.Entity{}
	for i, j := range m {
		shard = append(shard, el[j])
		if (i%n == n-1) || (i == len(m)-1) {
			sharding = append(sharding, shard)
			shard = make([]*network.Entity, 0)
		}
	}
	return sharding, nil
}

// Random returns the public random string produced by RandHound
func (rh *RandHound) Random() ([]byte, error) {

	if !rh.IsRoot() {
		return nil, fmt.Errorf("Random function can only be called from the leader node")
	}

	output := rh.Suite().Secret().Zero()
	for _, state := range rh.Leader.states {
		output.Add(output, state.PriShares.Secret())
	}

	rb, err := output.MarshalBinary()
	if err != nil {
		return nil, err
	}

	return rb, nil

}

func (rh *RandHound) chooseTrustees(Rc, Rs []byte) (map[uint32]uint32, []abstract.Point) {

	// Seed PRNG for selection of trustees
	var seed []byte
	seed = append(seed, Rc...)
	seed = append(seed, Rs...)
	prng := rh.Suite().Cipher(seed)

	// Choose trustees uniquely
	shareIdx := make(map[uint32]uint32)
	trustees := make([]abstract.Point, rh.Group.K)
	tns := rh.List()
	j := uint32(0)
	for uint32(len(shareIdx)) < rh.Group.K {
		i := uint32(random.Uint64(prng) % uint64(len(tns)))
		// Add trustee only if not done so before; choosing yourself as an trustee is fine; ignore leader at index 0
		if _, ok := shareIdx[i]; !ok && !tns[i].IsRoot() {
			shareIdx[i] = j // j is the share index
			trustees[j] = tns[i].Entity.Public
			j++
		}
	}
	return shareIdx, trustees
}

func (rh *RandHound) hash(bytes ...[]byte) []byte {
	return abstract.Sum(rh.Suite(), bytes...)
}

<<<<<<< HEAD
func (rh *RandHound) nodeIdx() uint32 {
	return uint32(rh.TreeNode().EntityIdx)
}

func (rh *RandHound) sendToChildren(msg interface{}) error {
	for _, c := range rh.Children() {
		if err := rh.SendTo(c, msg); err != nil {
			return err
		}
	}
	return nil
=======
func (rh *RandHound) index() uint32 {
	return uint32(rh.Node.Index())
>>>>>>> 2d0bae50
}

func (rh *RandHound) generateTranscript() {} // TODO
func (rh *RandHound) verifyTranscript()   {} // TODO<|MERGE_RESOLUTION|>--- conflicted
+++ resolved
@@ -90,22 +90,8 @@
 	return abstract.Sum(rh.Suite(), bytes...)
 }
 
-<<<<<<< HEAD
-func (rh *RandHound) nodeIdx() uint32 {
-	return uint32(rh.TreeNode().EntityIdx)
-}
-
-func (rh *RandHound) sendToChildren(msg interface{}) error {
-	for _, c := range rh.Children() {
-		if err := rh.SendTo(c, msg); err != nil {
-			return err
-		}
-	}
-	return nil
-=======
 func (rh *RandHound) index() uint32 {
-	return uint32(rh.Node.Index())
->>>>>>> 2d0bae50
+	return uint32(rh.Index())
 }
 
 func (rh *RandHound) generateTranscript() {} // TODO
