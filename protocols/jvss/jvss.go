--- conflicted
+++ resolved
@@ -22,7 +22,6 @@
 	"github.com/dedis/crypto/abstract"
 	"github.com/dedis/crypto/config"
 	"github.com/dedis/crypto/poly"
-	"strings"
 )
 
 func init() {
@@ -147,13 +146,9 @@
 	log.Lvl3(jv.Name(), "index", jv.Index(), " => Sign starting")
 
 	// Initialise short-term shared secret only used for this signing request
-<<<<<<< HEAD
 	sid := newSID(STSS)
 	jv.sidStore.insert(sid)
 	log.LLvl4("before initSecret: len(jv.secrets.secrets)=", len(jv.secrets.secrets))
-=======
-	sid := SID(fmt.Sprintf("%s%d", STSS, jv.Index()))
->>>>>>> 183adad0
 	if err := jv.initSecret(sid); err != nil {
 		return nil, err
 	}
@@ -348,10 +343,12 @@
 	sigs map[int]*poly.SchnorrPartialSig // Buffer for partial signatures
 
 	// Number of collected confirmations that shared secrets are ready
-<<<<<<< HEAD
-	numConfs int
-	// Mutex to sync access to numConfs
-	nConfirmsMtx sync.Mutex
+	numLongtermConfs int
+	nLongConfirmsMtx sync.Mutex
+
+	// Number of collected (short-term) confirmations that shared secrets are ready
+	numShortConfs     int
+	nShortConfirmsMtx sync.Mutex
 }
 
 // newSID takes a TYPE of Secret,i.e. STSS or LTSS and append some random bytes
@@ -419,12 +416,4 @@
 	_, exists := s.store[sid]
 	delete(s.store, sid)
 	return exists
-=======
-	numLongtermConfs int
-	nLongConfirmsMtx sync.Mutex
-
-	// Number of collected (short-term) confirmations that shared secrets are ready
-	numShortConfs     int
-	nShortConfirmsMtx sync.Mutex
->>>>>>> 183adad0
 }